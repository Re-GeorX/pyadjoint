import backend
from pyadjoint.tape import annotate_tape, get_working_tape
<<<<<<< HEAD
from .blocks import SolveBlock
=======
from .solving import SolveVarFormBlock
>>>>>>> 446ccb1a


class NewtonSolver(backend.NewtonSolver):
    def solve(self, *args, **kwargs):
        annotate = annotate_tape(kwargs)

        if annotate:
            tape = get_working_tape()
            factory = args[0]
            vec = args[1]
            b = backend.as_backend_type(vec).__class__()

            factory.F(b=b, x=vec)

            F = b.form
            bcs = b.bcs

            u = vec.function

            sb_kwargs = SolveVarFormBlock.pop_kwargs(kwargs)
            block = SolveVarFormBlock(F == 0, u, bcs,
                                      solver_parameters={"newton_solver": self.parameters.copy()},
                                      **sb_kwargs)
            tape.add_block(block)

        newargs = [self] + list(args)
        out = backend.NewtonSolver.solve(*newargs, **kwargs)

        if annotate:
            block.add_output(u.create_block_variable())

        return out<|MERGE_RESOLUTION|>--- conflicted
+++ resolved
@@ -1,10 +1,6 @@
 import backend
 from pyadjoint.tape import annotate_tape, get_working_tape
-<<<<<<< HEAD
-from .blocks import SolveBlock
-=======
-from .solving import SolveVarFormBlock
->>>>>>> 446ccb1a
+from .blocks import SolveVarFormBlock
 
 
 class NewtonSolver(backend.NewtonSolver):
