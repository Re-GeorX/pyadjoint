import backend

from pyadjoint.tape import annotate_tape, get_working_tape
from .solving import SolveLinearSystemBlock
from .types import compat


class KrylovSolver(backend.KrylovSolver):
    def __init__(self, *args, **kwargs):
        backend.KrylovSolver.__init__(self, *args, **kwargs)

        A = kwargs.pop("A", None)
        method = kwargs.pop("method", "default")
        preconditioner = kwargs.pop("preconditioner", "default")

        next_arg_idx = 0
        if len(args) > 0 and isinstance(args[0], compat.MatrixType):
            A = args[0]
            next_arg_idx = 1
        elif len(args) > 1 and isinstance(args[1], compat.MatrixType):
            A = args[1]
            next_arg_idx = 2

        if len(args) > next_arg_idx and isinstance(args[next_arg_idx], str):
            method = args[next_arg_idx]
            next_arg_idx += 1
            if len(args) > next_arg_idx and isinstance(args[next_arg_idx], str):
                preconditioner = args[next_arg_idx]

        self.operator = A
        self.pc_operator = None
        self.method = method
        self.preconditioner = preconditioner
        self.solver_parameters = {}
        self.block_helper = KrylovSolveBlockHelper()

    def set_operator(self, arg0):
        self.operator = arg0
        self.block_helper = KrylovSolveBlockHelper()
        return backend.KrylovSolver.set_operator(self, arg0)

    def set_operators(self, arg0, arg1):
        self.operator = arg0
        self.pc_operator = arg1
        self.block_helper = KrylovSolveBlockHelper()
        return backend.KrylovSolver.set_operators(self, arg0, arg1)

    def solve(self, *args, **kwargs):
        annotate = annotate_tape(kwargs)

        if annotate:
            if len(args) == 3:
                block_helper = KrylovSolveBlockHelper()
                A = args[0]
                x = args[1]
                b = args[2]
            elif len(args) == 2:
                block_helper = self.block_helper
                A = self.operator
                x = args[0]
                b = args[1]

            u = x.function
            parameters = self.parameters.copy()
            nonzero_initial_guess = parameters["nonzero_initial_guess"] or False

            tape = get_working_tape()
            sb_kwargs = KrylovSolveBlock.pop_kwargs(kwargs)
            block = KrylovSolveBlock(A, x, b,
                                     krylov_solver_parameters=parameters,
                                     block_helper=block_helper,
                                     nonzero_initial_guess=nonzero_initial_guess,
                                     pc_operator=self.pc_operator,
                                     krylov_method=self.method,
                                     krylov_preconditioner=self.preconditioner,
                                     **sb_kwargs)
            tape.add_block(block)

        out = backend.KrylovSolver.solve(self, *args, **kwargs)

        if annotate:
            block.add_output(u.create_block_variable())

        return out


class KrylovSolveBlockHelper(object):
    def __init__(self):
        self.forward_solver = None
        self.adjoint_solver = None

    def reset(self):
        self.forward_solver = None
        self.adjoint_solver = None


class KrylovSolveBlock(SolveLinearSystemBlock):
    def __init__(self, A, u, b,
                 krylov_solver_parameters,
                 block_helper, nonzero_initial_guess,
                 pc_operator, krylov_method,
                 krylov_preconditioner,
                 **kwargs):
        super(KrylovSolveBlock, self).__init__(A, u, b, **kwargs)

        self.krylov_solver_parameters = krylov_solver_parameters
        self.block_helper = block_helper
        self.nonzero_initial_guess = nonzero_initial_guess
        self.pc_operator = pc_operator
        self.method = krylov_method
        self.preconditioner = krylov_preconditioner

        if self.nonzero_initial_guess:
            # Here we store a variable that isn't necessarily a dependency.
            # This means that the graph does not know that we depend on this BlockVariable.
            # This could lead to unexpected behaviour in the future.
            # TODO: Consider if this is really a problem.
            self.func.block_variable.save_output()
            self.initial_guess = self.func.block_variable

        if self.pc_operator is not None:
            self.pc_operator = self.pc_operator.form
            for c in self.pc_operator.coefficients():
                self.add_dependency(c)

    def _create_initial_guess(self):
        r = super(KrylovSolveBlock, self)._create_initial_guess()
        if self.nonzero_initial_guess:
            backend.Function.assign(r, self.initial_guess.saved_output)
        return r

<<<<<<< HEAD
    def _assemble_and_solve_adj_eq(self, dFdu_form, dJdu, bcs, compute_bdy=True):
=======
    def _assemble_and_solve_adj_eq(self, dFdu_form, dJdu, bdy):
>>>>>>> 65e42f21
        dJdu_copy = dJdu.copy()

        solver = self.block_helper.adjoint_solver
        if solver is None:
            solver = backend.KrylovSolver(self.method, self.preconditioner)

            if self.assemble_system:
                rhs_bcs_form = backend.inner(backend.Function(self.function_space),
                                             dFdu_form.arguments()[0]) * backend.dx
                A, _ = backend.assemble_system(dFdu_form, rhs_bcs_form, bcs)

                if self.pc_operator is not None:
                    P = self._replace_form(self.pc_operator)
                    P, _ = backend.assemble_system(P, rhs_bcs_form, bcs)
                    solver.set_operators(A, P)
                else:
                    solver.set_operator(A)
            else:
                A = compat.assemble_adjoint_value(dFdu_form)
                [bc.apply(A) for bc in bcs]

                if self.pc_operator is not None:
                    P = self._replace_form(self.pc_operator)
                    P = compat.assemble_adjoint_value(P)
                    [bc.apply(P) for bc in bcs]
                    solver.set_operators(A, P)
                else:
                    solver.set_operator(A)

            self.block_helper.adjoint_solver = solver

        solver.parameters.update(self.krylov_solver_parameters)
        [bc.apply(dJdu) for bc in bcs]

        adj_sol = backend.Function(self.function_space)
        solver.solve(adj_sol.vector(), dJdu)

        adj_sol_bdy = None
        if compute_bdy:
            adj_sol_bdy = compat.function_from_vector(self.function_space, dJdu_copy - compat.assemble_adjoint_value(
                backend.action(dFdu_form, adj_sol)))

        return adj_sol, adj_sol_bdy

    def _forward_solve(self, lhs, rhs, func, bcs, **kwargs):
        solver = self.block_helper.forward_solver
        if solver is None:
            solver = backend.KrylovSolver(self.method, self.preconditioner)
            if self.assemble_system:
                A, _ = backend.assemble_system(lhs, rhs, bcs)
                if self.pc_operator is not None:
                    P = self._replace_form(self.pc_operator)
                    P, _ = backend.assemble_system(P, rhs, bcs)
                    solver.set_operators(A, P)
                else:
                    solver.set_operator(A)
            else:
                A = compat.assemble_adjoint_value(lhs)
                [bc.apply(A) for bc in bcs]
                if self.pc_operator is not None:
                    P = self._replace_form(self.pc_operator)
                    P = compat.assemble_adjoint_value(P)
                    [bc.apply(P) for bc in bcs]
                    solver.set_operators(A, P)
                else:
                    solver.set_operator(A)
            self.block_helper.forward_solver = solver

        if self.assemble_system:
            system_assembler = backend.SystemAssembler(lhs, rhs, bcs)
            b = backend.Function(self.function_space).vector()
            system_assembler.assemble(b)
        else:
            b = compat.assemble_adjoint_value(rhs)
            [bc.apply(b) for bc in bcs]

        solver.parameters.update(self.krylov_solver_parameters)
        solver.solve(func.vector(), b)
        return func<|MERGE_RESOLUTION|>--- conflicted
+++ resolved
@@ -129,11 +129,7 @@
             backend.Function.assign(r, self.initial_guess.saved_output)
         return r
 
-<<<<<<< HEAD
-    def _assemble_and_solve_adj_eq(self, dFdu_form, dJdu, bcs, compute_bdy=True):
-=======
-    def _assemble_and_solve_adj_eq(self, dFdu_form, dJdu, bdy):
->>>>>>> 65e42f21
+    def _assemble_and_solve_adj_eq(self, dFdu_form, dJdu, compute_bdy):
         dJdu_copy = dJdu.copy()
 
         solver = self.block_helper.adjoint_solver
