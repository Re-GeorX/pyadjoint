import backend
from pyadjoint.tape import get_working_tape, annotate_tape, stop_annotating
from pyadjoint.overloaded_type import create_overloaded_object
<<<<<<< HEAD
from .blocks import SolveBlock, ProjectBlock
=======
from .solving import SolveVarFormBlock
>>>>>>> 446ccb1a


def project(*args, **kwargs):
    """The project call performs an equation solve, and so it too must be annotated so that the
    adjoint and tangent linear models may be constructed automatically by pyadjoint.

    To disable the annotation of this function, just pass :py:data:`annotate=False`. This is useful in
    cases where the solve is known to be irrelevant or diagnostic for the purposes of the adjoint
    computation (such as projecting fields to other function spaces for the purposes of
    visualisation)."""

    annotate = annotate_tape(kwargs)
    with stop_annotating():
        output = backend.project(*args, **kwargs)
    output = create_overloaded_object(output)

    if annotate:
        bcs = kwargs.pop("bcs", [])
        sb_kwargs = ProjectBlock.pop_kwargs(kwargs)
        sb_kwargs.update(kwargs)
        block = ProjectBlock(args[0], args[1], output, bcs, **sb_kwargs)

        tape = get_working_tape()
        tape.add_block(block)

        block.add_output(output.block_variable)

    return output

<<<<<<< HEAD
=======

class ProjectBlock(SolveVarFormBlock):
    def __init__(self, v, V, output, bcs=[], *args, **kwargs):
        mesh = kwargs.pop("mesh", None)
        if mesh is None:
            mesh = V.mesh()
        dx = backend.dx(mesh)
        w = backend.TestFunction(V)
        Pv = backend.TrialFunction(V)
        a = backend.inner(w, Pv) * dx
        L = backend.inner(w, v) * dx

        super(ProjectBlock, self).__init__(a == L, output, bcs, *args, **kwargs)
>>>>>>> 446ccb1a
<|MERGE_RESOLUTION|>--- conflicted
+++ resolved
@@ -1,11 +1,7 @@
 import backend
 from pyadjoint.tape import get_working_tape, annotate_tape, stop_annotating
 from pyadjoint.overloaded_type import create_overloaded_object
-<<<<<<< HEAD
-from .blocks import SolveBlock, ProjectBlock
-=======
-from .solving import SolveVarFormBlock
->>>>>>> 446ccb1a
+from .blocks import ProjectBlock
 
 
 def project(*args, **kwargs):
@@ -35,19 +31,3 @@
 
     return output
 
-<<<<<<< HEAD
-=======
-
-class ProjectBlock(SolveVarFormBlock):
-    def __init__(self, v, V, output, bcs=[], *args, **kwargs):
-        mesh = kwargs.pop("mesh", None)
-        if mesh is None:
-            mesh = V.mesh()
-        dx = backend.dx(mesh)
-        w = backend.TestFunction(V)
-        Pv = backend.TrialFunction(V)
-        a = backend.inner(w, Pv) * dx
-        L = backend.inner(w, v) * dx
-
-        super(ProjectBlock, self).__init__(a == L, output, bcs, *args, **kwargs)
->>>>>>> 446ccb1a
