import backend
import numpy
import ufl

from pyadjoint.block import Block
from pyadjoint.tape import get_working_tape, stop_annotating, annotate_tape
from .types import Function
from .types import compat
from .types.function_space import extract_subfunction


# Type dependencies

# TODO: Clean up: some inaccurate comments. Reused code. Confusing naming with dFdm when denoting the control as c.


def solve(*args, **kwargs):
    """This solve routine wraps the real Dolfin solve call. Its purpose is to annotate the model,
    recording what solves occur and what forms are involved, so that the adjoint and tangent linear models may be
    constructed automatically by pyadjoint.

    To disable the annotation, just pass :py:data:`annotate=False` to this routine, and it acts exactly like the
    Dolfin solve call. This is useful in cases where the solve is known to be irrelevant or diagnostic
    for the purposes of the adjoint computation (such as projecting fields to other function spaces
    for the purposes of visualisation).

    The overloaded solve takes optional callback functions to extract adjoint solutions.
    All of the callback functions follow the same signature, taking a single argument of type Function.

    Keyword Args:
        adj_cb (function, optional): callback function supplying the adjoint solution in the interior.
            The boundary values are zero.
        adj_bdy_cb (function, optional): callback function supplying the adjoint solution on the boundary.
            The interior values are not guaranteed to be zero.
        adj2_cb (function, optional): callback function supplying the second-order adjoint solution in the interior.
            The boundary values are zero.
        adj2_bdy_cb (function, optional): callback function supplying the second-order adjoint solution on
            the boundary. The interior values are not guaranteed to be zero.

    """

    annotate = annotate_tape(kwargs)

    if annotate:
        tape = get_working_tape()
        sb_kwargs = SolveBlock.pop_kwargs(kwargs)
        sb_kwargs.update(kwargs)
        block = SolveBlock(*args, **sb_kwargs)
        tape.add_block(block)

    with stop_annotating():
        output = backend.solve(*args, **kwargs)

    if annotate:
        if hasattr(args[1], "create_block_variable"):
            block_variable = args[1].create_block_variable()
        else:
            block_variable = args[1].function.create_block_variable()
        block.add_output(block_variable)

    return output


class SolveBlock(Block):
    pop_kwargs_keys = ["adj_cb", "adj_bdy_cb", "adj2_cb", "adj2_bdy_cb"]

    def __init__(self, *args, **kwargs):
        super(SolveBlock, self).__init__()
        self.adj_cb = kwargs.pop("adj_cb", None)
        self.adj_bdy_cb = kwargs.pop("adj_bdy_cb", None)
        self.adj2_cb = kwargs.pop("adj2_cb", None)
        self.adj2_bdy_cb = kwargs.pop("adj2_bdy_cb", None)
        self.adj_sol = None
        self.varform = isinstance(args[0], ufl.equation.Equation)
        self._init_solver_parameters(*args, **kwargs)
        self._init_dependencies(*args, **kwargs)
        self.function_space = self.func.function_space()
        mesh = self.lhs.ufl_domain().ufl_cargo()
        self.add_dependency(mesh.block_variable)

    def __str__(self):
        return "{} = {}".format(str(self.lhs), str(self.rhs))

    def _init_solver_parameters(self, *args, **kwargs):
        if self.varform:
            self.kwargs = kwargs
            self.forward_kwargs = kwargs.copy()
            if "J" in self.kwargs:
                self.kwargs["J"] = backend.adjoint(self.kwargs["J"])
            if "Jp" in self.kwargs:
                self.kwargs["Jp"] = backend.adjoint(self.kwargs["Jp"])

            if "M" in self.kwargs:
                raise NotImplementedError("Annotation of adaptive solves not implemented.")

            # Some arguments need passing to assemble:
            self.assemble_kwargs = {}
            if "solver_parameters" in kwargs and "mat_type" in kwargs["solver_parameters"]:
                self.assemble_kwargs["mat_type"] = kwargs["solver_parameters"]["mat_type"]
        else:
            self.kwargs = kwargs
            self.forward_kwargs = kwargs.copy()
            self.assemble_kwargs = {}

    def _init_dependencies(self, *args, **kwargs):
        if self.varform:
            eq = args[0]
            self.lhs = eq.lhs
            self.rhs = eq.rhs
            self.func = args[1]

            if len(args) > 2:
                self.bcs = args[2]
            elif "bcs" in kwargs:
                self.bcs = self.kwargs.pop("bcs")
                self.forward_kwargs.pop("bcs")
            else:
                self.bcs = []

            if self.bcs is None:
                self.bcs = []

            self.assemble_system = False
        else:
            # Linear algebra problem.
            # TODO: Consider checking if attributes exist.
            A = args[0]
            u = args[1]
            b = args[2]

            self.lhs = A.form
            self.rhs = b.form
            self.bcs = A.bcs if hasattr(A, "bcs") else []
            self.func = u.function
            self.assemble_system = A.assemble_system if hasattr(A, "assemble_system") else False

        if not isinstance(self.bcs, list):
            self.bcs = [self.bcs]

        if isinstance(self.lhs, ufl.Form) and isinstance(self.rhs, ufl.Form):
            self.linear = True
            # Add dependence on coefficients on the right hand side.
            for c in self.rhs.coefficients():
                self.add_dependency(c.block_variable, no_duplicates=True)
        else:
            self.linear = False

        for bc in self.bcs:
            self.add_dependency(bc.block_variable, no_duplicates=True)

        for c in self.lhs.coefficients():
            self.add_dependency(c.block_variable, no_duplicates=True)

    def _create_F_form(self):
        # Process the equation forms, replacing values with checkpoints,
        # and gathering lhs and rhs in one single form.
        if self.linear:
            tmp_u = Function(self.function_space)
            F_form = backend.action(self.lhs, tmp_u) - self.rhs
        else:
            tmp_u = self.func
            F_form = self.lhs

        replace_map = self._replace_map(F_form)
        replace_map[tmp_u] = self.get_outputs()[0].saved_output
        return ufl.replace(F_form, replace_map)

    def prepare_evaluate_adj(self, inputs, adj_inputs, relevant_dependencies):
        fwd_block_variable = self.get_outputs()[0]
        u = fwd_block_variable.output

        dJdu = adj_inputs[0]

        F_form = self._create_F_form()

        dFdu = backend.derivative(F_form, fwd_block_variable.saved_output, backend.TrialFunction(u.function_space()))
        dFdu_form = backend.adjoint(dFdu)
        dJdu = dJdu.copy()
        adj_sol, adj_sol_bdy = self._assemble_and_solve_adj_eq(dFdu_form, dJdu)
        self.adj_sol = adj_sol
        if self.adj_cb is not None:
            self.adj_cb(adj_sol)
        if self.adj_bdy_cb is not None:
            self.adj_bdy_cb(adj_sol_bdy)

        r = {}
        r["form"] = F_form
        r["adj_sol"] = adj_sol
        r["adj_sol_bdy"] = adj_sol_bdy
        return r

    def _replace_map(self, form):
        replace_coeffs = {}
        for block_variable in self.get_dependencies():
            coeff = block_variable.output
            if coeff in form.coefficients():
                replace_coeffs[coeff] = block_variable.saved_output
        return replace_coeffs

    def _homogenize_bcs(self):
        bcs = []
        for bc in self.bcs:
            if isinstance(bc, backend.DirichletBC):
                bc = compat.create_bc(bc, homogenize=True)
            bcs.append(bc)
        return bcs

    def _assemble_and_solve_adj_eq(self, dFdu_form, dJdu):
        dJdu_copy = dJdu.copy()
        dFdu = compat.assemble_adjoint_value(dFdu_form, **self.assemble_kwargs)

        # Homogenize and apply boundary conditions on adj_dFdu and dJdu.
        for bc in self._homogenize_bcs():
            bc.apply(dFdu, dJdu)

        adj_sol = Function(self.function_space)
        compat.linalg_solve(dFdu, adj_sol.vector(), dJdu, **self.kwargs)

        adj_sol_bdy = compat.function_from_vector(self.function_space, dJdu_copy - compat.assemble_adjoint_value(
            backend.action(dFdu_form, adj_sol)))

        return adj_sol, adj_sol_bdy

    def evaluate_adj_component(self, inputs, adj_inputs, block_variable, idx, prepared=None):
        if not self.linear and self.func == block_variable.output:
            # We are not able to calculate derivatives wrt initial guess.
            return None
        F_form = prepared["form"]
        adj_sol = prepared["adj_sol"]
        adj_sol_bdy = prepared["adj_sol_bdy"]
        c = block_variable.output
        c_rep = block_variable.saved_output

        if isinstance(c, backend.Function):
            trial_function = backend.TrialFunction(c.function_space())
        elif isinstance(c, backend.Constant):
            mesh = compat.extract_mesh_from_form(F_form)
            trial_function = backend.TrialFunction(c._ad_function_space(mesh))
        elif isinstance(c, compat.ExpressionType):
            mesh = F_form.ufl_domain().ufl_cargo()
            c_fs = c._ad_function_space(mesh)
            trial_function = backend.TrialFunction(c_fs)
        elif isinstance(c, backend.DirichletBC):
            tmp_bc = compat.create_bc(c, value=extract_subfunction(adj_sol_bdy, c.function_space()))
            return [tmp_bc]
        elif isinstance(c, backend.Mesh):
            # Using CoordianteDerivative requires us to do action before
            # differentiating, might change in the future.
            F_form_tmp = backend.action(F_form, adj_sol)
            X = backend.SpatialCoordinate(c_rep)
            dFdm = backend.derivative(-F_form_tmp, X)
            dFdm = compat.assemble_adjoint_value(dFdm, **self.assemble_kwargs)
            return dFdm

        dFdm = -backend.derivative(F_form, c_rep, trial_function)
        dFdm = backend.adjoint(dFdm)
        dFdm = dFdm * adj_sol
        dFdm = compat.assemble_adjoint_value(dFdm, **self.assemble_kwargs)
        if isinstance(c, compat.ExpressionType):
            return [[dFdm, c_fs]]
        else:
            return dFdm

    def prepare_evaluate_tlm(self, inputs, tlm_inputs, relevant_outputs):
        fwd_block_variable = self.get_outputs()[0]
        u = fwd_block_variable.output

        F_form = self._create_F_form()

        # Obtain dFdu.
        dFdu = backend.derivative(F_form, fwd_block_variable.saved_output, backend.TrialFunction(u.function_space()))

        r = {}
        r["form"] = F_form
        r["dFdu"] = dFdu
        return r

    def evaluate_tlm_component(self, inputs, tlm_inputs, block_variable, idx, prepared=None):
        F_form = prepared["form"]
        dFdu = prepared["dFdu"]
        V = self.get_outputs()[idx].output.function_space()

        bcs = []
        dFdm = 0.
        for block_variable in self.get_dependencies():
            tlm_value = block_variable.tlm_value
            c = block_variable.output
            c_rep = block_variable.saved_output

            if isinstance(c, backend.DirichletBC):
                if tlm_value is None:
                    bcs.append(compat.create_bc(c, homogenize=True))
                else:
                    bcs.append(tlm_value)
                continue
            elif isinstance(c, backend.Mesh):
                X = backend.SpatialCoordinate(c)
                c_rep = X
            
            if tlm_value is None:
                continue

            if c == self.func and not self.linear:
                continue

            dFdm += backend.derivative(-F_form, c_rep, tlm_value)

        if isinstance(dFdm, float):
            v = dFdu.arguments()[0]
            dFdm = backend.inner(backend.Constant(numpy.zeros(v.ufl_shape)), v) * backend.dx

        dudm = backend.Function(V)
        return self._assemble_and_solve_tlm_eq(dFdu, dFdm, dudm, bcs)

    def _assemble_and_solve_tlm_eq(self, dFdu, dFdm, dudm, bcs):
        return self._forward_solve(dFdu, dFdm, dudm, bcs)

    def _assemble_soa_eq_rhs(self, dFdu_form, adj_sol, hessian_input, d2Fdu2):
        # Start piecing together the rhs of the soa equation
        b = hessian_input.copy()
        b_form = d2Fdu2

        for bo in self.get_dependencies():
            c = bo.output
            c_rep = bo.saved_output
            tlm_input = bo.tlm_value

            if (c == self.func and not self.linear) or tlm_input is None:
                continue

            if isinstance(c, backend.Mesh):
                X = backend.SpatialCoordinate(c)
                dFdu_adj = backend.action(dFdu_form, adj_sol)
                d2Fdudm = ufl.algorithms.expand_derivatives(
                    backend.derivative(dFdu_adj, X, tlm_input))
                if len(d2Fdudm.integrals()) > 0:
                    b -= compat.assemble_adjoint_value(d2Fdudm)

            elif not isinstance(c, backend.DirichletBC):
                d2Fdudm = backend.derivative(dFdu_form, c_rep, tlm_input)
                b_form += d2Fdudm

        b_form = ufl.algorithms.expand_derivatives(b_form)
        if len(b_form.integrals()) > 0:
            b_form = backend.adjoint(b_form)
            b -= compat.assemble_adjoint_value(backend.action(b_form, adj_sol))
        return b

    def _assemble_and_solve_soa_eq(self, dFdu_form, adj_sol, hessian_input, d2Fdu2):
        b = self._assemble_soa_eq_rhs(dFdu_form, adj_sol, hessian_input, d2Fdu2)
        adj_sol2, adj_sol2_bdy = self._assemble_and_solve_adj_eq(dFdu_form, b)
        if self.adj2_cb is not None:
            self.adj2_cb(adj_sol2)
        if self.adj2_bdy_cb is not None:
            self.adj2_bdy_cb(adj_sol2_bdy)
        return adj_sol2, adj_sol2_bdy

    def prepare_evaluate_hessian(self, inputs, hessian_inputs, adj_inputs, relevant_dependencies):
        # First fetch all relevant values
        fwd_block_variable = self.get_outputs()[0]
        hessian_input = hessian_inputs[0]
        tlm_output = fwd_block_variable.tlm_value

        if hessian_input is None:
            return

        if tlm_output is None:
            return

        F_form = self._create_F_form()

        # Using the equation Form we derive dF/du, d^2F/du^2 * du/dm * direction.
        dFdu_form = backend.derivative(F_form, fwd_block_variable.saved_output)
        d2Fdu2 = ufl.algorithms.expand_derivatives(
            backend.derivative(dFdu_form, fwd_block_variable.saved_output, tlm_output))

        dFdu_form = backend.adjoint(dFdu_form)
        adj_sol = self.adj_sol
        if adj_sol is None:
            raise RuntimeError("Hessian computation was run before adjoint.")
        adj_sol2, adj_sol2_bdy = self._assemble_and_solve_soa_eq(dFdu_form, adj_sol, hessian_input, d2Fdu2)

        r = {}
        r["adj_sol2"] = adj_sol2
        r["adj_sol2_bdy"] = adj_sol2_bdy
        r["form"] = F_form
        r["adj_sol"] = adj_sol
        return r

    def evaluate_hessian_component(self, inputs, hessian_inputs, adj_inputs, block_variable, idx,
                                   relevant_dependencies, prepared=None):
        c = block_variable.output
        if c == self.func and not self.linear:
            return None

        adj_sol2 = prepared["adj_sol2"]
        adj_sol2_bdy = prepared["adj_sol2_bdy"]
        F_form = prepared["form"]
        adj_sol = prepared["adj_sol"]
        fwd_block_variable = self.get_outputs()[0]
        tlm_output = fwd_block_variable.tlm_value

        c_rep = block_variable.saved_output

        # If m = DirichletBC then d^2F(u,m)/dm^2 = 0 and d^2F(u,m)/dudm = 0,
        # so we only have the term dF(u,m)/dm * adj_sol2
        if isinstance(c, backend.DirichletBC):
            tmp_bc = compat.create_bc(c, value=extract_subfunction(adj_sol2_bdy, c.function_space()))
            return [tmp_bc]

        if isinstance(c_rep, backend.Constant):
            mesh = compat.extract_mesh_from_form(F_form)
            W = c._ad_function_space(mesh)
        elif isinstance(c, backend.Expression):
            mesh = F_form.ufl_domain().ufl_cargo()
            W = c._ad_function_space(mesh)
        elif isinstance(c, backend.Mesh):
            X = backend.SpatialCoordinate(c)
            element = X.ufl_domain().ufl_coordinate_element()
            W = backend.FunctionSpace(c, element)
        else:
            W = c.function_space()

        dc = backend.TrialFunction(W)
        form_adj = backend.action(F_form, adj_sol)
        form_adj2 = backend.action(F_form, adj_sol2)
        if isinstance(c, backend.Mesh):
            dFdm_adj = backend.derivative(form_adj, X, dc)
            dFdm_adj2 = backend.derivative(form_adj2, X, dc)
        else:
            dFdm_adj = backend.derivative(form_adj, c_rep, dc)
            dFdm_adj2 = backend.derivative(form_adj2, c_rep, dc)
        # TODO: Old comment claims this might break on split. Confirm if true or not.
<<<<<<< HEAD
        d2Fdudm = ufl.algorithms.expand_derivatives(backend.derivative(dFdm_adj, fwd_block_variable.saved_output, tlm_output))
=======
        d2Fdudm = ufl.algorithms.expand_derivatives(
            backend.derivative(dFdm, fwd_block_variable.saved_output, tlm_output))
>>>>>>> b57bd632

        hessian_output = 0

        # We need to add terms from every other dependency
        # i.e. the terms d^2F/dm_1dm_2
        for _, bv in relevant_dependencies:
            c2 = bv.output
            c2_rep = bv.saved_output

            if isinstance(c2, backend.DirichletBC):
                continue

            tlm_input = bv.tlm_value
            if tlm_input is None:
                continue

            if c2 == self.func and not self.linear:
                continue

            # TODO: If tlm_input is a Sum, this crashes in some instances?
            if isinstance(c2_rep, backend.Mesh):
                X = backend.SpatialCoordinate(c2_rep)
                d2Fdm2 = ufl.algorithms.expand_derivatives(backend.derivative(dFdm_adj, X, tlm_input))
            else:
                d2Fdm2 = ufl.algorithms.expand_derivatives(backend.derivative(dFdm_adj, c2_rep, tlm_input))
            if d2Fdm2.empty():
                continue

            hessian_output -= compat.assemble_adjoint_value(d2Fdm2)

        if not d2Fdudm.empty():
            # FIXME: This can be empty in the multimesh case, ask sebastian
            hessian_output -= compat.assemble_adjoint_value(d2Fdudm)
        hessian_output -= compat.assemble_adjoint_value(dFdm_adj2)

        if isinstance(c, backend.Expression):
            return [(hessian_output, W)]
        else:
            return hessian_output

    def _create_initial_guess(self):
        return backend.Function(self.function_space)

    def _replace_recompute_form(self):
        func = self._create_initial_guess()

        bcs = self._recover_bcs()
        lhs = self._replace_form(self.lhs, func=func)
        rhs = 0
        if self.linear:
            rhs = self._replace_form(self.rhs)

        return lhs, rhs, func, bcs

    def _recover_bcs(self):
        bcs = []
        for block_variable in self.get_dependencies():
            c = block_variable.output
            c_rep = block_variable.saved_output

            if isinstance(c, backend.DirichletBC):
                bcs.append(c_rep)
        return bcs

    def prepare_recompute_component(self, inputs, relevant_outputs):
        return self._replace_recompute_form()

    def _replace_form(self, form, func=None):
        replace_map = {}
        for block_variable in self.get_dependencies():
            c = block_variable.output
            if c in form.coefficients():
                c_rep = block_variable.saved_output
                if c != c_rep:
                    replace_map[c] = c_rep
                    if func is not None and c == self.func:
                        backend.Function.assign(func, c_rep)
                        replace_map[c] = func
        return ufl.replace(form, replace_map)

    def _forward_solve(self, lhs, rhs, func, bcs, **kwargs):
        backend.solve(lhs == rhs, func, bcs, **kwargs)
        return func

    def recompute_component(self, inputs, block_variable, idx, prepared):
        lhs = prepared[0]
        rhs = prepared[1]
        func = prepared[2]
        bcs = prepared[3]

        return self._forward_solve(lhs, rhs, func, bcs, **self.forward_kwargs)<|MERGE_RESOLUTION|>--- conflicted
+++ resolved
@@ -296,7 +296,7 @@
             elif isinstance(c, backend.Mesh):
                 X = backend.SpatialCoordinate(c)
                 c_rep = X
-            
+
             if tlm_value is None:
                 continue
 
@@ -431,12 +431,9 @@
             dFdm_adj = backend.derivative(form_adj, c_rep, dc)
             dFdm_adj2 = backend.derivative(form_adj2, c_rep, dc)
         # TODO: Old comment claims this might break on split. Confirm if true or not.
-<<<<<<< HEAD
-        d2Fdudm = ufl.algorithms.expand_derivatives(backend.derivative(dFdm_adj, fwd_block_variable.saved_output, tlm_output))
-=======
         d2Fdudm = ufl.algorithms.expand_derivatives(
-            backend.derivative(dFdm, fwd_block_variable.saved_output, tlm_output))
->>>>>>> b57bd632
+            backend.derivative(dFdm_adj, fwd_block_variable.saved_output,
+                               tlm_output))
 
         hessian_output = 0
 
