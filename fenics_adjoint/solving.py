--- conflicted
+++ resolved
@@ -188,32 +188,13 @@
                     tmp_bc = compat.create_bc(c, value=extract_subfunction(adj_var_bdy, c.function_space()))
                     block_output.add_adj_output([tmp_bc])
                 elif isinstance(c, backend.Expression):
-<<<<<<< HEAD
                     mesh = F_form.ufl_domain().ufl_cargo()
                     c_fs = c._ad_function_space(mesh)
                     dFdm = -backend.derivative(F_form, c_rep, backend.TrialFunction(c_fs))
                     dFdm = backend.adjoint(dFdm)
                     dFdm = dFdm * adj_var
-                    dFdm = backend.assemble(dFdm)
+                    dFdm = backend.assemble(dFdm, **self.assemble_kwargs)
                     block_output.add_adj_output([[dFdm, c_fs]])
-=======
-                    dFdm = -backend.derivative(F_form, c_rep, backend.TrialFunction(V)) # TODO: What space to use?
-                    dFdm = backend.assemble(dFdm, **self.assemble_kwargs)
-
-                    dFdm_mat = backend.as_backend_type(dFdm).mat()
-
-                    import numpy as np
-                    bc_rows = []
-                    for bc in bcs:
-                        for key in bc.get_boundary_values():
-                            bc_rows.append(key)
-
-                    dFdm.zero(np.array(bc_rows, dtype=np.intc))
-
-                    dFdm_mat.transpose(dFdm_mat)
-
-                    block_output.add_adj_output([[dFdm*adj_var.vector(), V]])
->>>>>>> 452f9ee7
 
     @no_annotations
     def evaluate_tlm(self):
