import backend
import ufl
from pyadjoint.tape import get_working_tape, stop_annotating, annotate_tape, no_annotations
from pyadjoint.block import Block
from .types import Function, DirichletBC
from .types import compat
from .types.function_space import extract_subfunction

# Type dependencies

# TODO: Clean up: some inaccurate comments. Reused code. Confusing naming with dFdm when denoting the control as c.


def solve(*args, **kwargs):
    '''This solve routine wraps the real Dolfin solve call. Its purpose is to annotate the model,
    recording what solves occur and what forms are involved, so that the adjoint and tangent linear models may be
    constructed automatically by pyadjoint.

    To disable the annotation, just pass :py:data:`annotate=False` to this routine, and it acts exactly like the
    Dolfin solve call. This is useful in cases where the solve is known to be irrelevant or diagnostic
    for the purposes of the adjoint computation (such as projecting fields to other function spaces
    for the purposes of visualisation).'''

    annotate = annotate_tape(kwargs)

    if annotate:
        tape = get_working_tape()
        block = SolveBlock(*args, **kwargs)
        tape.add_block(block)

    with stop_annotating():
        output = backend.solve(*args, **kwargs)

    if annotate:
<<<<<<< HEAD
        if hasattr(args[1], "create_block_output"):
            block_output = args[1].create_block_output()
=======
        # TODO: Consider if this should be here or in the block constructor.
        #       The immediate reason output isn't added in the block constructor is because it should happen after
        #       the backend call, but the block must be constructed (add dependencies) before the backend call.
        if hasattr(args[1], "create_block_variable"):
            block_variable = args[1].create_block_variable()
>>>>>>> 9f05a747
        else:
            block_variable = args[1].function.create_block_variable()
        block.add_output(block_variable)

    return output


class SolveBlock(Block):
    def __init__(self, *args, **kwargs):
        super(SolveBlock, self).__init__()
        if isinstance(args[0], ufl.equation.Equation):
            # Variational problem.
            eq = args[0]
            self.lhs = eq.lhs
            self.rhs = eq.rhs
            self.func = args[1]
            self.kwargs = kwargs

            if len(args) > 2:
                self.bcs = args[2]
            elif "bcs" in kwargs:
                self.bcs = self.kwargs.pop("bcs")
            else:
                self.bcs = []

            # make sure self.bcs is always a list
            if self.bcs is None:
                self.bcs = []

            self.forward_kwargs = kwargs.copy()
            if "J" in self.kwargs:
                self.kwargs["J"] = backend.adjoint(self.kwargs["J"])
            if "Jp" in self.kwargs:
                self.kwargs["Jp"] = backend.adjoint(self.kwargs["Jp"])

            if "M" in self.kwargs:
                raise NotImplemented("Annotation of adaptive solves not implemented.")

            # Some arguments need passing to assemble:
            self.assemble_kwargs = {}
            if "solver_parameters" in kwargs and "mat_type" in kwargs["solver_parameters"]:
                self.assemble_kwargs["mat_type"] = kwargs["solver_parameters"]["mat_type"]

            #self.add_output(self.func.create_block_variable())
        else:
            # Linear algebra problem.
            # TODO: Consider checking if attributes exist.
            A = args[0]
            u = args[1]
            b = args[2]

            self.lhs = A.form
            self.rhs = b.form
            self.bcs = A.bcs if hasattr(A, "bcs") else []
            self.func = u.function

            self.kwargs = kwargs
            self.forward_kwargs = kwargs.copy()
            self.assemble_kwargs = {}

        if not isinstance(self.bcs, list):
            self.bcs = [self.bcs]

        if isinstance(self.lhs, ufl.Form) and isinstance(self.rhs, ufl.Form):
            self.linear = True
            # Add dependence on coefficients on the right hand side.
            for c in self.rhs.coefficients():
                self.add_dependency(c.block_variable)
        else:
            self.linear = False

        for bc in self.bcs:
            self.add_dependency(bc.block_variable)

        for c in self.lhs.coefficients():
            self.add_dependency(c.block_variable)

    def __str__(self):
        return "{} = {}".format(str(self.lhs), str(self.rhs))

    @no_annotations
    def evaluate_adj(self):
<<<<<<< HEAD
        fwd_block_output = self.get_outputs()[0]
        u = fwd_block_output.get_output()
=======
        #t = backend.Timer("Solve:evaluate_adj")
        #t4 = backend.Timer("Solve:adj:Prolog")
        fwd_block_variable = self.get_outputs()[0]
        u = fwd_block_variable.output
>>>>>>> 9f05a747
        V = u.function_space()
        adj_var = Function(V)

        # Get dJdu from previous calculations.
        dJdu = fwd_block_output.get_adj_output()

        if dJdu is None:
            return

        if self.linear:
            tmp_u = Function(self.func.function_space()) # Replace later? Maybe save function space on initialization.
            F_form = backend.action(self.lhs, tmp_u) - self.rhs
        else:
            tmp_u = self.func
            F_form = self.lhs

        replaced_coeffs = {}
        for block_variable in self.get_dependencies():
            coeff = block_variable.output
            if coeff in F_form.coefficients():
                replaced_coeffs[coeff] = block_variable.saved_output

        replaced_coeffs[tmp_u] = fwd_block_variable.saved_output

        F_form = backend.replace(F_form, replaced_coeffs)

        dFdu = backend.derivative(F_form, fwd_block_variable.saved_output, backend.TrialFunction(u.function_space()))
        dFdu_form = backend.adjoint(dFdu)
        dFdu = compat.assemble_adjoint_value(dFdu_form, **self.assemble_kwargs)

<<<<<<< HEAD
=======
        # Get dJdu from previous calculations.
        dJdu = fwd_block_variable.adj_value

        # TODO: It might make sense to move this so we don't have to do the computations above.
        if dJdu is None:
            return

>>>>>>> 9f05a747
        dJdu = dJdu.copy()
        dJdu_copy = dJdu.copy()

        # Homogenize and apply boundary conditions on adj_dFdu and dJdu.
        bcs = []
        for bc in self.bcs:
            if isinstance(bc, backend.DirichletBC):
                bc = compat.create_bc(bc, homogenize=True)
            bcs.append(bc)
            bc.apply(dFdu, dJdu)

        backend.solve(dFdu, adj_var.vector(), dJdu)

        adj_var_bdy = compat.function_from_vector(V, dJdu_copy - compat.assemble_adjoint_value(backend.action(dFdu_form, adj_var)))
        for block_variable in self.get_dependencies():
            c = block_variable.output
            if c != self.func or self.linear:
                c_rep = replaced_coeffs.get(c, c)

                if isinstance(c, backend.Function):
                    dFdm = -backend.derivative(F_form, c_rep, backend.TrialFunction(c.function_space()))
                    dFdm = backend.adjoint(dFdm)
                    dFdm = dFdm*adj_var
                    dFdm = compat.assemble_adjoint_value(dFdm, **self.assemble_kwargs)

                    block_variable.add_adj_output(dFdm)
                elif isinstance(c, backend.Constant):
                    mesh = compat.extract_mesh_from_form(F_form)
                    dFdm = -backend.derivative(F_form, c_rep, backend.TrialFunction(c._ad_function_space(mesh)))
                    dFdm = backend.adjoint(dFdm)
                    dFdm = dFdm*adj_var
                    dFdm = compat.assemble_adjoint_value(dFdm, **self.assemble_kwargs)

                    block_variable.add_adj_output(dFdm)
                elif isinstance(c, backend.DirichletBC):
                    tmp_bc = compat.create_bc(c, value=extract_subfunction(adj_var_bdy, c.function_space()))
                    block_variable.add_adj_output([tmp_bc])
                elif isinstance(c, backend.Expression):
                    mesh = F_form.ufl_domain().ufl_cargo()
                    c_fs = c._ad_function_space(mesh)
                    dFdm = -backend.derivative(F_form, c_rep, backend.TrialFunction(c_fs))
                    dFdm = backend.adjoint(dFdm)
                    dFdm = dFdm * adj_var
                    dFdm = compat.assemble_adjoint_value(dFdm, **self.assemble_kwargs)
                    block_variable.add_adj_output([[dFdm, c_fs]])

    @no_annotations
    def evaluate_tlm(self):
        fwd_block_variable = self.get_outputs()[0]
        u = fwd_block_variable.output
        V = u.function_space()

        if self.linear:
            tmp_u = Function(self.func.function_space()) # Replace later? Maybe save function space on initialization.
            F_form = backend.action(self.lhs, tmp_u) - self.rhs
        else:
            tmp_u = self.func
            F_form = self.lhs

        replaced_coeffs = {}
        for block_variable in self.get_dependencies():
            coeff = block_variable.output
            if coeff in F_form.coefficients():
                replaced_coeffs[coeff] = block_variable.saved_output

        replaced_coeffs[tmp_u] = fwd_block_variable.saved_output

        F_form = backend.replace(F_form, replaced_coeffs)

        # Obtain dFdu.
        dFdu = backend.derivative(F_form, fwd_block_variable.saved_output, backend.TrialFunction(u.function_space()))

        dFdu = backend.assemble(dFdu, **self.assemble_kwargs)

        # Homogenize and apply boundary conditions on dFdu.
        bcs = []
        for bc in self.bcs:
            if isinstance(bc, backend.DirichletBC):
                bc = compat.create_bc(bc, homogenize=True)
            bcs.append(bc)
            bc.apply(dFdu)

        for block_variable in self.get_dependencies():
            tlm_value = block_variable.tlm_value
            if tlm_value is None:
                continue

            c = block_variable.output
            c_rep = replaced_coeffs.get(c, c)

            if c == self.func and not self.linear:
                continue

            if isinstance(c, backend.Function):
                # TODO: If tlm_value is a Sum, will this crash in some instances? Should we project?
                dFdm = -backend.derivative(F_form, c_rep, tlm_value)
                dFdm = compat.assemble_adjoint_value(dFdm, **self.assemble_kwargs)

                # Zero out boundary values from boundary conditions as they do not depend (directly) on c.
                for bc in bcs:
                    bc.apply(dFdm)

            elif isinstance(c, backend.Constant):
                dFdm = -backend.derivative(F_form, c_rep, tlm_value)
                dFdm = compat.assemble_adjoint_value(dFdm, **self.assemble_kwargs)

                # Zero out boundary values from boundary conditions as they do not depend (directly) on c.
                for bc in bcs:
                    bc.apply(dFdm)

            elif isinstance(c, backend.DirichletBC):
                #tmp_bc = backend.DirichletBC(V, tlm_value, c_rep.user_sub_domain())
                dFdm = backend.Function(V).vector()
                tlm_value.apply(dFdu, dFdm)

            elif isinstance(c, backend.Expression):
                dFdm = -backend.derivative(F_form, c_rep, tlm_value)
                dFdm = compat.assemble_adjoint_value(dFdm, **self.assemble_kwargs)

                # Zero out boundary values from boundary conditions as they do not depend (directly) on c.
                for bc in bcs:
                    bc.apply(dFdm)

            dudm = Function(V)
            backend.solve(dFdu, dudm.vector(), dFdm)

            fwd_block_variable.add_tlm_output(dudm)

    @no_annotations
    def evaluate_hessian(self):
        # First fetch all relevant values
        fwd_block_variable = self.get_outputs()[0]
        adj_input = fwd_block_variable.adj_value
        hessian_input = fwd_block_variable.hessian_value
        tlm_output = fwd_block_variable.tlm_value
        u = fwd_block_variable.output
        V = u.function_space()

        if hessian_input is None:
            return

        if tlm_output is None:
            return

        # Process the equation forms, replacing values with checkpoints,
        # and gathering lhs and rhs in one single form.
        if self.linear:
            tmp_u = Function(self.func.function_space()) # Replace later? Maybe save function space on initialization.
            F_form = backend.action(self.lhs, tmp_u) - self.rhs
        else:
            tmp_u = self.func
            F_form = self.lhs

        replaced_coeffs = {}
        for block_variable in self.get_dependencies():
            coeff = block_variable.output
            if coeff in F_form.coefficients():
                replaced_coeffs[coeff] = block_variable.saved_output

        replaced_coeffs[tmp_u] = fwd_block_variable.saved_output
        F_form = backend.replace(F_form, replaced_coeffs)

        # Define the equation Form. This class is an initial step in refactoring
        # the SolveBlock methods.
        F = Form(F_form, transpose=True)
        F.set_boundary_conditions(self.bcs, fwd_block_variable.saved_output)

        bcs = F.bcs

        # Using the equation Form we derive dF/du, d^2F/du^2 * du/dm * direction.
        dFdu_form = backend.derivative(F_form, fwd_block_variable.saved_output)
        d2Fdu2 = ufl.algorithms.expand_derivatives(backend.derivative(dFdu_form, fwd_block_variable.saved_output, tlm_output))

        dFdu = backend.adjoint(dFdu_form)
        dFdu = backend.assemble(dFdu, **self.assemble_kwargs)

        for bc in bcs:
            bc.apply(dFdu, adj_input)

        # TODO: First-order adjoint solution should be possible to obtain from the earlier adjoint computations.
        adj_sol = backend.Function(V)
        # Solve the (first order) adjoint equation
        backend.solve(dFdu, adj_sol.vector(), adj_input)

        # Second-order adjoint (soa) solution
        adj_sol2 = backend.Function(V)

        # Start piecing together the rhs of the soa equation
        b = hessian_input.copy()
        b_form = d2Fdu2

        for bo in self.get_dependencies():
            c = bo.output
            c_rep = replaced_coeffs.get(c, c)
            tlm_input = bo.tlm_value

            if (c == self.func and not self.linear) or tlm_input is None:
                continue

            if not isinstance(c, backend.DirichletBC):
                d2Fdudm = ufl.algorithms.expand_derivatives(backend.derivative(dFdu_form, c_rep, tlm_input))
                b_form += d2Fdudm

        if len(b_form.integrals()) > 0:
            b_form = backend.adjoint(b_form)
            b -= compat.assemble_adjoint_value(backend.action(b_form, adj_sol))
        b_copy = b.copy()

        for bc in bcs:
            bc.apply(dFdu, b)

        # Solve the soa equation
        backend.solve(dFdu, adj_sol2.vector(), b)

        adj_sol2_bdy = compat.function_from_vector(V, b_copy - compat.assemble_adjoint_value(backend.action(dFdu_form, adj_sol2)))

        # Iterate through every dependency to evaluate and propagate the hessian information.
        for bo in self.get_dependencies():
            c = bo.output
            c_rep = replaced_coeffs.get(c, c)

            if c == self.func and not self.linear:
                continue

            # If m = DirichletBC then d^2F(u,m)/dm^2 = 0 and d^2F(u,m)/dudm = 0,
            # so we only have the term dF(u,m)/dm * adj_sol2
            if isinstance(c, backend.DirichletBC):
                tmp_bc = compat.create_bc(c, value=adj_sol2_bdy)
                #adj_output = Function(V)
                #tmp_bc.apply(adj_output.vector())

                bo.add_hessian_output([tmp_bc])
                continue

            dc = None
            if isinstance(c_rep, backend.Constant):
                mesh = compat.extract_mesh_from_form(F_form)
                W = c._ad_function_space(mesh)
            elif isinstance(c, backend.Expression):
                mesh = F_form.ufl_domain().ufl_cargo()
                W = c._ad_function_space(mesh)
            else:
                W = c.function_space()

            dc = backend.TrialFunction(W)
            dFdm = backend.derivative(F_form, c_rep, dc)
            # TODO: Actually implement split annotations properly.
            try:
                d2Fdudm = ufl.algorithms.expand_derivatives(backend.derivative(dFdm, fwd_block_variable.saved_output, tlm_output))
            except ufl.log.UFLException:
                continue


            # We need to add terms from every other dependency
            # i.e. the terms d^2F/dm_1dm_2
            for bo2 in self.get_dependencies():
                c2 = bo2.output
                c2_rep = replaced_coeffs.get(c2, c2)

                if isinstance(c2, backend.DirichletBC):
                    continue

                tlm_input = bo2.tlm_value
                if tlm_input is None:
                    continue

                if c2 == self.func and not self.linear:
                    continue

                # TODO: If tlm_input is a Sum, this crashes in some instances?
                d2Fdm2 = ufl.algorithms.expand_derivatives(backend.derivative(dFdm, c2_rep, tlm_input))
                if d2Fdm2.empty():
                    continue

                if len(d2Fdm2.arguments()) >= 2:
                    d2Fdm2 = backend.adjoint(d2Fdm2)

                output = backend.action(d2Fdm2, adj_sol)
                output = compat.assemble_adjoint_value(-output)

                if isinstance(c, backend.Expression):
                    bo.add_hessian_output([(output, W)])
                else:
                    bo.add_hessian_output(output)

            if len(dFdm.arguments()) >= 2:
                dFdm = backend.adjoint(dFdm)
            output = backend.action(dFdm, adj_sol2)
            if not d2Fdudm.empty():
                if len(d2Fdudm.arguments()) >= 2:
                    d2Fdudm = backend.adjoint(d2Fdudm)
                output += backend.action(d2Fdudm, adj_sol)

            output = compat.assemble_adjoint_value(-output)

            if isinstance(c, backend.Expression):
                bo.add_hessian_output([(output, W)])
            else:
                bo.add_hessian_output(output)

    @no_annotations
    def recompute(self):
        if self.get_outputs()[0].is_control:
            return

        func = self.get_outputs()[0].saved_output
        replace_lhs_coeffs = {}
        replace_rhs_coeffs = {}
        bcs = []
        for block_variable in self.get_dependencies():
            c = block_variable.output
            c_rep = block_variable.saved_output

            if isinstance(c, backend.DirichletBC):
                bcs.append(c_rep)
            elif c != c_rep:
                if c in self.lhs.coefficients():
                    replace_lhs_coeffs[c] = c_rep
                    if c == self.func:
                        backend.Function.assign(func, c_rep)
                        replace_lhs_coeffs[c] = func

                if self.linear and c in self.rhs.coefficients():
                    replace_rhs_coeffs[c] = c_rep

        lhs = backend.replace(self.lhs, replace_lhs_coeffs)

        rhs = 0
        if self.linear:
            rhs = backend.replace(self.rhs, replace_rhs_coeffs)

        # Here we overwrite the checkpoint (if nonlin solve). Is this a good idea?
        # In theory should not matter, but may sometimes lead to
        # unexpected results if not careful.
        backend.solve(lhs == rhs, func, bcs, **self.forward_kwargs)
        # Save output for use in later re-computations.
        # TODO: Consider redesigning the saving system so a new deepcopy isn't created on each forward replay.
        self.get_outputs()[0].checkpoint = func._ad_create_checkpoint()


class Form(object):
    def __init__(self, form, transpose=False):
        self.form = form
        self.rank = len(form.arguments())
        self.transpose = transpose
        self._data = None

        # Boundary conditions
        self.bcs = None
        self.bc_rows = None
        self.sol_var = None
        self.bc_type = 0

    def derivative(self, coefficient, argument=None, function_space=None):
        dc = argument
        if dc is None:
            if isinstance(coefficient, backend.Constant):
                dc = backend.Constant(1)
            elif isinstance(coefficient, backend.Expression):
                dc = backend.TrialFunction(function_space)

        diff_form = ufl.algorithms.expand_derivatives(backend.derivative(self.form, coefficient, dc))
        ret = Form(diff_form, transpose=self.transpose)
        ret.bcs = self.bcs
        ret.bc_rows = self.bc_rows
        ret.sol_var = self.sol_var

        # Unintuitive way of solving this problem.
        # TODO: Consider refactoring.
        if coefficient == self.sol_var:
            ret.bc_type = self.bc_type + 1
        else:
            ret.bc_type = self.bc_type + 2

        return ret

    def transpose(self):
        transpose = False if self.transpose else True
        return Form(self.form, transpose=transpose)

    def set_boundary_conditions(self, bcs, sol_var):
        self.bcs = []
        self.bc_rows = []
        self.sol_var = sol_var
        for bc in bcs:
            if isinstance(bc, backend.DirichletBC):
                bc = compat.create_bc(bc, homogenize=True)
            self.bcs.append(bc)

            # for key in bc.get_boundary_values():
            #     self.bc_rows.append(key)

    def apply_boundary_conditions(self, data):
        import numpy
        if self.bc_type >= 2:
            if self.rank >= 2:
                data.zero(numpy.array(self.bc_rows, dtype=numpy.intc))
            else:
                [bc.apply(data) for bc in self.bcs]
        else:
            [bc.apply(data) for bc in self.bcs]

    @property
    def data(self):
        return self.compute()

    def compute(self):
        if self._data is not None:
            return self._data

        if self.form.empty():
            return None

        data = backend.assemble(self.form)

        # Apply boundary conditions here!
        if self.bcs:
            self.apply_boundary_conditions(data)

        # Transpose if needed
        if self.transpose and self.rank >= 2:
            matrix_mat = backend.as_backend_type(data).mat()
            matrix_mat.transpose(matrix_mat)

        self._data = data
        return self._data

    def __mul__(self, other):
        if self.data is None:
            return 0

        if isinstance(other, Form):
            return self.data*other

        if isinstance(other, compat.MatrixType):
            if self.rank >= 2:
                return self.data*other
            else:
                # We (almost?) always want Matrix*Vector multiplication in this case.
                return other*self.data
        elif isinstance(other, compat.VectorType):
            if self.rank >= 2:
                return self.data*other
            else:
                return self.data.inner(other)

        # If it reaches this point I have done something wrong.
        return 0<|MERGE_RESOLUTION|>--- conflicted
+++ resolved
@@ -32,16 +32,8 @@
         output = backend.solve(*args, **kwargs)
 
     if annotate:
-<<<<<<< HEAD
-        if hasattr(args[1], "create_block_output"):
-            block_output = args[1].create_block_output()
-=======
-        # TODO: Consider if this should be here or in the block constructor.
-        #       The immediate reason output isn't added in the block constructor is because it should happen after
-        #       the backend call, but the block must be constructed (add dependencies) before the backend call.
         if hasattr(args[1], "create_block_variable"):
             block_variable = args[1].create_block_variable()
->>>>>>> 9f05a747
         else:
             block_variable = args[1].function.create_block_variable()
         block.add_output(block_variable)
@@ -124,20 +116,13 @@
 
     @no_annotations
     def evaluate_adj(self):
-<<<<<<< HEAD
-        fwd_block_output = self.get_outputs()[0]
-        u = fwd_block_output.get_output()
-=======
-        #t = backend.Timer("Solve:evaluate_adj")
-        #t4 = backend.Timer("Solve:adj:Prolog")
         fwd_block_variable = self.get_outputs()[0]
         u = fwd_block_variable.output
->>>>>>> 9f05a747
         V = u.function_space()
         adj_var = Function(V)
 
         # Get dJdu from previous calculations.
-        dJdu = fwd_block_output.get_adj_output()
+        dJdu = fwd_block_variable.adj_value
 
         if dJdu is None:
             return
@@ -163,16 +148,6 @@
         dFdu_form = backend.adjoint(dFdu)
         dFdu = compat.assemble_adjoint_value(dFdu_form, **self.assemble_kwargs)
 
-<<<<<<< HEAD
-=======
-        # Get dJdu from previous calculations.
-        dJdu = fwd_block_variable.adj_value
-
-        # TODO: It might make sense to move this so we don't have to do the computations above.
-        if dJdu is None:
-            return
-
->>>>>>> 9f05a747
         dJdu = dJdu.copy()
         dJdu_copy = dJdu.copy()
 
