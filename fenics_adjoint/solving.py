--- conflicted
+++ resolved
@@ -4,11 +4,8 @@
 
 from pyadjoint.block import Block
 from pyadjoint.tape import get_working_tape, stop_annotating, annotate_tape
-<<<<<<< HEAD
 from pyadjoint.enlisting import Enlist
 from .types import Function
-=======
->>>>>>> 65e42f21
 from .types import compat
 from .types.function_space import extract_subfunction
 
@@ -79,71 +76,6 @@
         self.adj2_cb = kwargs.pop("adj2_cb", None)
         self.adj2_bdy_cb = kwargs.pop("adj2_bdy_cb", None)
         self.adj_sol = None
-<<<<<<< HEAD
-=======
-        self.varform = isinstance(args[0], ufl.equation.Equation)
-        self._init_solver_parameters(*args, **kwargs)
-        self._init_dependencies(*args, **kwargs)
-        self.function_space = self.func.function_space()
-        if backend.__name__ != "firedrake":
-            mesh = self.lhs.ufl_domain().ufl_cargo()
-        else:
-            mesh = self.lhs.ufl_domain()
-        self.add_dependency(mesh)
-
-    def __str__(self):
-        return "{} = {}".format(str(self.lhs), str(self.rhs))
-
-    def _init_solver_parameters(self, *args, **kwargs):
-        if self.varform:
-            self.kwargs = kwargs
-            self.forward_kwargs = kwargs.copy()
-            if "J" in self.kwargs:
-                self.kwargs["J"] = backend.adjoint(self.kwargs["J"])
-            if "Jp" in self.kwargs:
-                self.kwargs["Jp"] = backend.adjoint(self.kwargs["Jp"])
-
-            if "M" in self.kwargs:
-                raise NotImplementedError("Annotation of adaptive solves not implemented.")
-
-            # Some arguments need passing to assemble:
-            self.assemble_kwargs = {}
-            if "solver_parameters" in kwargs and "mat_type" in kwargs["solver_parameters"]:
-                self.assemble_kwargs["mat_type"] = kwargs["solver_parameters"]["mat_type"]
-            if "appctx" in kwargs:
-                self.assemble_kwargs["appctx"] = kwargs["appctx"]
-                self.kwargs.pop("appctx", None)
-        else:
-            self.kwargs = kwargs
-            self.forward_kwargs = kwargs.copy()
-            self.assemble_kwargs = {}
-
-    def _init_dependencies(self, *args, **kwargs):
-        if self.varform:
-            eq = args[0]
-            self.lhs = eq.lhs
-            self.rhs = eq.rhs
-            self.func = args[1]
-
-            if len(args) > 2:
-                self.bcs = args[2]
-            elif "bcs" in kwargs:
-                self.bcs = self.kwargs.pop("bcs")
-                self.forward_kwargs.pop("bcs")
-            else:
-                self.bcs = []
-
-            if self.bcs is None:
-                self.bcs = []
-
-            self.assemble_system = False
-        else:
-            # Linear algebra problem.
-            # TODO: Consider checking if attributes exist.
-            A = args[0]
-            u = args[1]
-            b = args[2]
->>>>>>> 65e42f21
 
         self.forward_args = []
         self.forward_kwargs = {}
@@ -207,7 +139,6 @@
         replace_map[tmp_u] = self.get_outputs()[0].saved_output
         return ufl.replace(F_form, replace_map)
 
-<<<<<<< HEAD
     def _homogenize_bcs(self):
         bcs = []
         for bc in self.bcs:
@@ -247,7 +178,7 @@
             backend.Function.assign(func, replace_map[self.func])
             replace_map[self.func] = func
         return ufl.replace(form, replace_map)
-=======
+
     @staticmethod
     def _should_compute_boundary_adjoint(relevant_dependencies):
         # Check if DirichletBC derivative is relevant
@@ -257,7 +188,6 @@
                 bdy = True
                 break
         return bdy
->>>>>>> 65e42f21
 
     def prepare_evaluate_adj(self, inputs, adj_inputs, relevant_dependencies):
         fwd_block_variable = self.get_outputs()[0]
@@ -270,14 +200,9 @@
         dFdu = backend.derivative(F_form, fwd_block_variable.saved_output, backend.TrialFunction(u.function_space()))
         dFdu_form = backend.adjoint(dFdu)
         dJdu = dJdu.copy()
-<<<<<<< HEAD
-        bcs = self._homogenize_bcs()
-        adj_sol, adj_sol_bdy = self._assemble_and_solve_adj_eq(dFdu_form, dJdu, bcs)
-=======
 
         bdy = self._should_compute_boundary_adjoint(relevant_dependencies)
         adj_sol, adj_sol_bdy = self._assemble_and_solve_adj_eq(dFdu_form, dJdu, bdy=bdy)
->>>>>>> 65e42f21
         self.adj_sol = adj_sol
         if self.adj_cb is not None:
             self.adj_cb(adj_sol)
@@ -290,40 +215,7 @@
         r["adj_sol_bdy"] = adj_sol_bdy
         return r
 
-<<<<<<< HEAD
     def _assemble_and_solve_adj_eq(self, dFdu_adj_form, dJdu, bcs, compute_bdy=True):
-        dJdu_copy = dJdu.copy()
-        dFdu = compat.assemble_adjoint_value(dFdu_adj_form, **self.assemble_kwargs)
-
-        # Apply boundary conditions on adj_dFdu and dJdu.
-        for bc in bcs:
-            bc.apply(dFdu, dJdu)
-
-        adj_sol = Function(self.function_space)
-        compat.linalg_solve(dFdu, adj_sol.vector(), dJdu, *self.adj_args, **self.adj_kwargs)
-
-        adj_sol_bdy = None
-        if compute_bdy:
-            adj_sol_bdy = compat.function_from_vector(self.function_space, dJdu_copy - compat.assemble_adjoint_value(
-                backend.action(dFdu_adj_form, adj_sol)))
-=======
-    def _replace_map(self, form):
-        replace_coeffs = {}
-        for block_variable in self.get_dependencies():
-            coeff = block_variable.output
-            if coeff in form.coefficients():
-                replace_coeffs[coeff] = block_variable.saved_output
-        return replace_coeffs
-
-    def _homogenize_bcs(self):
-        bcs = []
-        for bc in self.bcs:
-            if isinstance(bc, backend.DirichletBC):
-                bc = compat.create_bc(bc, homogenize=True)
-            bcs.append(bc)
-        return bcs
-
-    def _assemble_and_solve_adj_eq(self, dFdu_form, dJdu, bdy):
         dJdu_copy = dJdu.copy()
         kwargs = self.assemble_kwargs.copy()
         # Homogenize and apply boundary conditions on adj_dFdu and dJdu.
@@ -335,13 +227,12 @@
             bc.apply(dJdu)
 
         adj_sol = compat.create_function(self.function_space)
-        compat.linalg_solve(dFdu, adj_sol.vector(), dJdu, **self.kwargs)
+        compat.linalg_solve(dFdu, adj_sol.vector(), dJdu, *self.adj_args, **self.adj_kwargs)
 
         adj_sol_bdy = None
-        if bdy:
+        if compute_bdy:
             adj_sol_bdy = compat.function_from_vector(self.function_space, dJdu_copy - compat.assemble_adjoint_value(
-                backend.action(dFdu_form, adj_sol)))
->>>>>>> 65e42f21
+                backend.action(dFdu_adj_form, adj_sol)))
 
         return adj_sol, adj_sol_bdy
 
@@ -475,15 +366,10 @@
             b -= compat.assemble_adjoint_value(backend.action(b_form, adj_sol))
         return b
 
-    def _assemble_and_solve_soa_eq(self, dFdu_form, adj_sol, hessian_input, d2Fdu2, bdy):
+    def _assemble_and_solve_soa_eq(self, dFdu_form, adj_sol, hessian_input, d2Fdu2, compute_bdy):
         b = self._assemble_soa_eq_rhs(dFdu_form, adj_sol, hessian_input, d2Fdu2)
-<<<<<<< HEAD
-        bcs = self._homogenize_bcs()
-        adj_sol2, adj_sol2_bdy = self._assemble_and_solve_adj_eq(dFdu_form, b, bcs)
-=======
         dFdu_form = backend.adjoint(dFdu_form)
-        adj_sol2, adj_sol2_bdy = self._assemble_and_solve_adj_eq(dFdu_form, b, bdy)
->>>>>>> 65e42f21
+        adj_sol2, adj_sol2_bdy = self._assemble_and_solve_adj_eq(dFdu_form, b, compute_bdy)
         if self.adj2_cb is not None:
             self.adj2_cb(adj_sol2)
         if self.adj2_bdy_cb is not None and bdy:
@@ -628,16 +514,10 @@
         backend.solve(lhs == rhs, func, bcs, *self.forward_args, **self.forward_kwargs)
         return func
 
-<<<<<<< HEAD
-    def _assembled_solve(self, lhs, rhs, func, bcs):
-        [bc.apply(lhs, rhs) for bc in bcs]
-        compat.linalg_solve(lhs, func.vector(), rhs, *self.forward_args, **self.forward_kwargs)
-=======
     def _assembled_solve(self, lhs, rhs, func, bcs, **kwargs):
         for bc in bcs:
             bc.apply(rhs)
         backend.solve(lhs, func.vector(), rhs, **kwargs)
->>>>>>> 65e42f21
         return func
 
     def recompute_component(self, inputs, block_variable, idx, prepared):
