--- conflicted
+++ resolved
@@ -176,7 +176,6 @@
         :arg V: The function space
         :arg vector: The vector data.
         """
-<<<<<<< HEAD
         if isinstance(vector, backend.cpp.la.PETScVector)\
            or  isinstance(vector, backend.cpp.la.Vector):
             pass
@@ -184,12 +183,9 @@
             # If vector is a fenics_adjoint.Function, which does not inherit
             # backend.cpp.function.Function with pybind11
             vector = vector._cpp_object
-        return backend.Function(V, vector)
-=======
         r = backend.Function(V)
         r.vector()[:] = vector
         return r
->>>>>>> b1af124b
 
     def inner(a, b):
         """Compute the l2 inner product of a and b.
