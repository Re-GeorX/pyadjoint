--- conflicted
+++ resolved
@@ -1,16 +1,10 @@
 import backend
-import ufl
 
-<<<<<<< HEAD
 from dolfin_adjoint_common import compat
 compat = compat.compat(backend)
-from .function import Function
-=======
-from . import compat
->>>>>>> 446ccb1a
 
 from pyadjoint.tape import no_annotations
-from pyadjoint.overloaded_type import OverloadedType, FloatingType
+from pyadjoint.overloaded_type import FloatingType
 from fenics_adjoint.blocks import DirichletBCBlock
 
 
@@ -54,134 +48,4 @@
     def _ad_restore_at_checkpoint(self, checkpoint):
         if checkpoint is not None:
             self.set_value(checkpoint.saved_output)
-<<<<<<< HEAD
-        return self
-=======
-        return self
-
-
-def _extract_subindices(V):
-    assert V.num_sub_spaces() > 0
-    r = []
-    for i in range(V.num_sub_spaces()):
-        indices_sequence = [i]
-        _build_subindices(indices_sequence, r, V.sub(i))
-        indices_sequence.pop()
-    return r
-
-
-def _build_subindices(indices_sequence, r, V):
-    if V.num_sub_spaces() <= 0:
-        r.append(tuple(indices_sequence))
-    else:
-        for i in range(V.num_sub_spaces()):
-            indices_sequence.append(i)
-            _build_subindices(indices_sequence, r, V)
-            indices_sequence.pop()
-
-
-class DirichletBCBlock(Block):
-    def __init__(self, *args, **kwargs):
-        Block.__init__(self)
-        self.function_space = args[0]
-        self.parent_space = self.function_space
-        while hasattr(self.parent_space, "_ad_parent_space") and self.parent_space._ad_parent_space is not None:
-            self.parent_space = self.parent_space._ad_parent_space
-        self.collapsed_space = self.function_space
-        if self.function_space != self.parent_space:
-            self.collapsed_space = self.function_space.collapse()
-
-        if len(args) >= 2 and isinstance(args[1], OverloadedType):
-            self.add_dependency(args[1])
-        else:
-            # TODO: Implement the other cases.
-            #       Probably just a BC without dependencies?
-            #       In which case we might not even need this Block?
-            # Update: What if someone runs: `DirichletBC(V, g*g, "on_boundary")`.
-            #         In this case the backend will project the product onto V.
-            #         But we will have to annotate the product somehow.
-            #         One solution would be to do a check and add a ProjectBlock before the DirichletBCBlock.
-            #         (Either by actually running our project or by "manually" inserting a project block).
-            pass
-
-    def evaluate_adj_component(self, inputs, adj_inputs, block_variable, idx, prepared=None):
-        bc = self.get_outputs()[0].saved_output
-        c = block_variable.output
-        adj_inputs = adj_inputs[0]
-        adj_output = None
-        for adj_input in adj_inputs:
-            if isinstance(c, backend.Constant):
-                adj_value = backend.Function(self.parent_space)
-                adj_input.apply(adj_value.vector())
-                if self.function_space != self.parent_space:
-                    vec = compat.extract_bc_subvector(adj_value, self.collapsed_space, bc)
-                    adj_value = compat.function_from_vector(self.collapsed_space, vec)
-
-                if adj_value.ufl_shape == () or adj_value.ufl_shape[0] <= 1:
-                    r = adj_value.vector().sum()
-                else:
-                    output = []
-                    subindices = _extract_subindices(self.function_space)
-                    for indices in subindices:
-                        current_subfunc = adj_value
-                        prev_idx = None
-                        for i in indices:
-                            if prev_idx is not None:
-                                current_subfunc = current_subfunc.sub(prev_idx)
-                            prev_idx = i
-                        output.append(current_subfunc.sub(prev_idx, deepcopy=True).vector().sum())
-
-                    r = backend.cpp.la.Vector(backend.MPI.comm_world, len(output))
-                    r[:] = output
-            elif isinstance(c, backend.Function):
-                # TODO: This gets a little complicated.
-                #       The function may belong to a different space,
-                #       and with `Function.set_allow_extrapolation(True)`
-                #       you can even use the Function outside its domain.
-                # For now we will just assume the FunctionSpace is the same for
-                # the BC and the Function.
-                adj_value = backend.Function(self.parent_space)
-                adj_input.apply(adj_value.vector())
-                r = compat.extract_bc_subvector(adj_value, c.function_space(), bc)
-            elif isinstance(c, backend.Expression):
-                adj_value = backend.Function(self.parent_space)
-                adj_input.apply(adj_value.vector())
-                output = compat.extract_bc_subvector(adj_value, self.collapsed_space, bc)
-                r = [[output, self.collapsed_space]]
-            if adj_output is None:
-                adj_output = r
-            else:
-                adj_output += r
-        return adj_output
-
-    def evaluate_tlm_component(self, inputs, tlm_inputs, block_variable, idx, prepared=None):
-        bc = block_variable.saved_output
-        for bv in self.get_dependencies():
-            tlm_input = bv.tlm_value
-
-            if tlm_input is None:
-                continue
-
-            if self.function_space != self.parent_space and not isinstance(tlm_input, ufl.Coefficient):
-                tlm_input = backend.project(tlm_input, self.collapsed_space)
-
-            # TODO: This is gonna crash for dirichletbcs with multiple dependencies (can't add two bcs)
-            #       However, if there is multiple dependencies, we need to AD the expression (i.e if value=f*g then
-            #       dvalue = tlm_f * g + f * tlm_g). Right now we can only handle value=f => dvalue = tlm_f.
-            m = compat.create_bc(bc, value=tlm_input)
-        return m
-
-    def evaluate_hessian_component(self, inputs, hessian_inputs, adj_inputs, block_variable, idx,
-                                   relevant_dependencies, prepared=None):
-        # The same as evaluate_adj but with hessian values.
-        return self.evaluate_adj_component(inputs, hessian_inputs, block_variable, idx)
-
-    @no_annotations
-    def recompute(self):
-        # There is nothing to do. The checkpoint is weak,
-        # so it changes automatically with the dependency checkpoint.
-        return
-
-    def __str__(self):
-        return "DirichletBC block"
->>>>>>> 446ccb1a
+        return self