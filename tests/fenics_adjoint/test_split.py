import pytest
pytest.importorskip("fenics")

<<<<<<< HEAD
from fenics import *
=======
from dolfin import *
>>>>>>> 3b606206
from fenics_adjoint import *

from numpy.random import rand

mesh = UnitSquareMesh(2, 2)
cg2 = FiniteElement("CG", triangle, 2)
cg1 = FiniteElement("CG", triangle, 1)
ele = MixedElement([cg2, cg1])
Z = FunctionSpace(mesh, ele)
V2 = FunctionSpace(mesh, cg2)

def main(ic, fnsplit=True):
    u = Function(V2)
    w = TrialFunction(V2)
    v = TestFunction(V2)

    if fnsplit:
        ic_u = ic.split()[0]
    else:
        ic_u = split(ic)[0]

    mass = inner(w, v)*dx
    rhs  = inner(ic_u, v)*dx

    solve(mass == rhs, u)

    return u


def test_split():
    ic = Function(Z)

    u = main(ic, fnsplit=False)
    j = assemble(u**2*dx)
    rf = ReducedFunctional(j, ic)

    taylor_test(rf, ic.copy(deepcopy=True), h=project(Constant([1, 1]), ic.function_space()))


def test_fn_split():
    set_working_tape(Tape())
    ic = Function(Z)

    u = main(ic, fnsplit=True)
    j = assemble(u**2*dx)
    rf = ReducedFunctional(j, ic)

    h = Function(Z)
    h.vector()[:] = rand(Z.dim())
    taylor_test(rf, ic, h)





<|MERGE_RESOLUTION|>--- conflicted
+++ resolved
@@ -1,11 +1,7 @@
 import pytest
 pytest.importorskip("fenics")
 
-<<<<<<< HEAD
 from fenics import *
-=======
-from dolfin import *
->>>>>>> 3b606206
 from fenics_adjoint import *
 
 from numpy.random import rand
@@ -56,8 +52,3 @@
     h = Function(Z)
     h.vector()[:] = rand(Z.dim())
     taylor_test(rf, ic, h)
-
-
-
-
-
