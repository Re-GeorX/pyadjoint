.. _download:

*************************
Installing dolfin-adjoint
*************************

<<<<<<< HEAD
Make sure that you have `FEniCS`_ installed, see `their installation instructions`_.

Then install dolfin-adjoint with:
=======
Using pip
=========
   
Make sure that you have `FEniCS`_ installed, see `their installation instructions`_.

Then installing dolfin-adjoint with:
>>>>>>> 6c163cdd

    pip install git+https://bitbucket.org/dolfin-adjoint/pyadjoint.git@master

Test your installation by running:
    python -m "import fenics_adjoint"

<<<<<<< HEAD
=======

Dependencies
============

- `FEniCS`_. For installation instructions for FEniCS, see `their installation instructions`_.

>>>>>>> 6c163cdd
Optional dependencies:
----------------------

- `IPOPT`_ and `pyipopt`_: This is the best available open-source optimisation algorithm. Strongly recommended if you wish to solve :doc:`PDE-constrained optimisation problems <../documentation/optimisation>`. Make sure to compile IPOPT against the `Harwell Subroutine Library`_.

- `Moola`_: A set of optimisation algorithms specifically designed for :doc:`PDE-constrained optimisation problems <../documentation/optimisation>`.

- `Optizelle`_: An Open Source Software Library Designed To Solve General Purpose Nonlinear Optimization Problems.

.. _FEniCS: http://fenicsproject.org
.. _Optizelle: http://www.optimojoe.com/products/optizelle
.. _SLEPc: http://www.grycap.upv.es/slepc/
.. _IPOPT: https://projects.coin-or.org/Ipopt
.. _pyipopt: https://github.com/xuy/pyipopt
.. _moola: https://github.com/funsim/moola
.. _Harwell Subroutine Library: http://www.hsl.rl.ac.uk/ipopt/
.. _their installation instructions: http://fenicsproject.org/download<|MERGE_RESOLUTION|>--- conflicted
+++ resolved
@@ -4,33 +4,11 @@
 Installing dolfin-adjoint
 *************************
 
-<<<<<<< HEAD
-Make sure that you have `FEniCS`_ installed, see `their installation instructions`_.
-
-Then install dolfin-adjoint with:
-=======
-Using pip
-=========
-   
-Make sure that you have `FEniCS`_ installed, see `their installation instructions`_.
-
-Then installing dolfin-adjoint with:
->>>>>>> 6c163cdd
-
     pip install git+https://bitbucket.org/dolfin-adjoint/pyadjoint.git@master
 
 Test your installation by running:
     python -m "import fenics_adjoint"
 
-<<<<<<< HEAD
-=======
-
-Dependencies
-============
-
-- `FEniCS`_. For installation instructions for FEniCS, see `their installation instructions`_.
-
->>>>>>> 6c163cdd
 Optional dependencies:
 ----------------------
 
