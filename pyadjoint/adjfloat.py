from .tape import get_working_tape, annotate_tape
from .block import Block
from .overloaded_type import OverloadedType, register_overloaded_type


def annotate_operator(operator):
    """Decorate float operator like __add__, __sub__, etc.

    The provided operator is only expected to create the Block that
    corresponds to this operation. The decorator returns a wrapper code
    that checks whether annotation is needed, ensures all arguments are
    overloaded, calls the block-creating operator, and puts the Block
    on tape."""

    # the actual float operation is derived from the name of operator
    try:
        float_op = getattr(float, operator.__name__)
    except AttributeError:
        if operator.__name__ == '__div__':
            float_op = float.__truediv__
        else:
            raise

    def annotated_operator(self, *args):
        output = float_op(self, *args)
        if output is NotImplemented:
            return NotImplemented

        # ensure all arguments are of OverloadedType
        args = [arg if isinstance(arg, OverloadedType) else self.__class__(arg) for arg in args]

        output = self.__class__(output)
        if annotate_tape():
            block = operator(self, *args)

            tape = get_working_tape()
            tape.add_block(block)
            block.add_output(output.block_variable)

        return output

    return annotated_operator


@register_overloaded_type
class AdjFloat(OverloadedType, float):
    def __new__(cls, *args, **kwargs):
        return float.__new__(cls, *args)

    def __init__(self, *args, **kwargs):
        super(AdjFloat, self).__init__(*args, **kwargs)

    @annotate_operator
    def __mul__(self, other):
        return MulBlock(self, other)

    @annotate_operator
    def __div__(self, other):
        return DivBlock(self, other)

    @annotate_operator
    def __truediv__(self, other):
        return DivBlock(self, other)

    @annotate_operator
    def __neg__(self):
        return NegBlock(self)

    @annotate_operator
    def __rmul__(self, other):
        return MulBlock(self, other)

    @annotate_operator
    def __add__(self, other):
        return AddBlock(self, other)

    @annotate_operator
    def __radd__(self, other):
        return AddBlock(self, other)

    @annotate_operator
    def __sub__(self, other):
        return SubBlock(self, other)

    @annotate_operator
    def __rsub__(self, other):
        # NOTE: order is important here
        return SubBlock(other, self)

    @annotate_operator
    def __pow__(self, power):
        return PowBlock(self, power)

    def _ad_convert_type(self, value, options={}):
        return AdjFloat(value)

    def adj_update_value(self, value):
        self.original_block_variable.checkpoint = value

    def _ad_create_checkpoint(self):
        # Floats are immutable.
        return self

    def _ad_restore_at_checkpoint(self, checkpoint):
        return checkpoint

    def _ad_mul(self, other):
        return self*other

    def _ad_add(self, other):
        return self+other

    def _ad_dot(self, other):
        return float.__mul__(self, other)

    @staticmethod
    def _ad_assign_numpy(dst, src, offset):
        dst = float(src[offset:offset+1])
        offset += 1
        return dst, offset

    @staticmethod
    def _ad_to_list(value):
        return [value]

    def _ad_copy(self):
        return self


class FloatOperatorBlock(Block):

    # the float operator annotated in this Block
    operator = None

    def __init__(self, *args):
        super(FloatOperatorBlock, self).__init__()
        # the terms are stored seperately here and added as dependencies
        # this is because get_dependencies() only returns the terms with
        # duplicates taken out; for evaluation however order and position
        # of the terms is significant
        self.terms = [arg.block_variable for arg in args]
        for term in self.terms:
            self.add_dependency(term)

    def recompute_component(self, inputs, block_variable, idx, prepared):
        return self.operator(*(term.saved_output for term in self.terms))


class PowBlock(FloatOperatorBlock):

    operator = staticmethod(float.__pow__)

    def evaluate_adj_component(self, inputs, adj_inputs, block_variable, idx, prepared=None):
        base_value = inputs[0]
        exponent_value = inputs[1]
        adj_input = adj_inputs[0]

<<<<<<< HEAD
    def evaluate_tlm(self):
        output = self.get_outputs()[0]

        base = self.terms[0]
        exponent = self.terms[1]

        base_value = base.saved_output
        exponent_value = exponent.saved_output

        if base.tlm_value is not None:
            base_tlm = float.__mul__(float.__mul__(base.tlm_value, exponent_value),
                                     float.__pow__(base_value, exponent_value - 1))
            output.add_tlm_output(base_tlm)

        if exponent.tlm_value is not None:
            from numpy import log
            exponent_adj = float.__mul__(float.__mul__(exponent.tlm_value, log(base_value)),
                                         float.__pow__(base_value, exponent_value))
            output.add_tlm_output(exponent_adj)

    def evaluate_hessian(self):
        output = self.get_outputs()[0]
        hessian_input = output.hessian_value
        adj_input = output.adj_value
        if hessian_input is None:
            return

        base = self.terms[0]
        exponent = self.terms[1]

        base_value = base.saved_output
        exponent_value = exponent.saved_output

        # First we do the base hessian (minus the mixed derivative)
        if base.tlm_value is not None:
            second_order = float.__mul__(float.__mul__(
                float.__mul__(adj_input, float.__mul__(exponent_value, exponent_value - 1)),
                float.__pow__(base_value, exponent_value - 2)), base.tlm_value)
            base.add_hessian_output(second_order)

        first_order = float.__mul__(float.__mul__(hessian_input, exponent_value),
                                    float.__pow__(base_value, exponent_value - 1))
        base.add_hessian_output(first_order)

        # Then we do the exponent hessian (minus the mixed derivative)
        from numpy import log
        if exponent.tlm_value is not None:
            second_order = float.__mul__(float.__mul__(float.__mul__(adj_input, float.__pow__(log(base_value), 2)),
                                         float.__pow__(base_value, exponent_value)), base.tlm_value)
            exponent.add_hessian_output(second_order)

        first_order = float.__mul__(float.__mul__(hessian_input, log(base_value)),
                                    float.__pow__(base_value, exponent_value))
        exponent.add_hessian_output(first_order)

        # Lastly we add mixed derivative terms
        mixed = float.__mul__(adj_input, float.__mul__(
            float.__pow__(base_value, exponent_value - 1),
            float.__add__(float.__mul__(exponent_value, log(base_value)), 1)))
        if exponent.tlm_value is not None:
            base.add_hessian_output(float.__mul__(exponent.tlm_value, mixed))
        if base.tlm_value is not None:
            exponent.add_hessian_output(float.__mul__(base.tlm_value, mixed))

=======
        if idx == 0:
            return float.__mul__(float.__mul__(adj_input, exponent_value),
                                 float.__pow__(base_value, exponent_value - 1))
        else:
            from numpy import log
            return float.__mul__(float.__mul__(adj_input, log(base_value)),
                                 float.__pow__(base_value, exponent_value))
>>>>>>> be7eb648

class AddBlock(FloatOperatorBlock):

    operator = staticmethod(float.__add__)

    def evaluate_adj_component(self, inputs, adj_inputs, block_variable, idx, prepared=None):
        return adj_inputs[0]

    def evaluate_tlm_component(self, inputs, tlm_inputs, block_variable, idx, prepared=None):
        tlm_output = 0.
        for term in self.terms:
            tlm_input = term.tlm_value

            if tlm_input is None:
                continue

            tlm_output += tlm_input
        return tlm_output

    def evaluate_hessian_component(self, inputs, hessian_inputs, adj_inputs, block_variable, idx,
                                   relevant_dependencies, prepared=None):
        return hessian_inputs[0]


class SubBlock(FloatOperatorBlock):

    operator = staticmethod(float.__sub__)

    def evaluate_adj_component(self, inputs, adj_inputs, block_variable, idx, prepared=None):
        if idx == 0:
            return adj_inputs[0]
        else:
            return float.__neg__(adj_inputs[0])

    def evaluate_tlm(self):
        output = self.get_outputs()[0]
        tlm_input_0 = self.terms[0].tlm_value
        if tlm_input_0 is not None:
            output.add_tlm_output(tlm_input_0)
        tlm_input_1 = self.terms[1].tlm_value
        if tlm_input_1 is not None:
            output.add_tlm_output(float.__neg__(tlm_input_1))

    def evaluate_hessian(self):
        hessian_input = self.get_outputs()[0].hessian_value
        if hessian_input is None:
            return

        self.terms[0].add_hessian_output(hessian_input)
        self.terms[1].add_hessian_output(float.__neg__(hessian_input))

class MulBlock(FloatOperatorBlock):

    operator = staticmethod(float.__mul__)

    def evaluate_adj_component(self, inputs, adj_inputs, block_variable, idx, prepared=None):
        other_idx = 0 if idx == 1 else 1
        return float.__mul__(adj_inputs[0], inputs[other_idx])

    def evaluate_tlm_component(self, inputs, tlm_inputs, block_variable, idx, prepared=None):
        tlm_output = 0.
        for i, j in zip((0, 1), (1, 0)):
            tlm_input = self.terms[i].tlm_value

            if tlm_input is None:
                continue

            tlm_output += float.__mul__(tlm_input, self.terms[j].saved_output)
        return tlm_output

    def evaluate_hessian_component(self, inputs, hessian_inputs, adj_inputs, block_variable, idx,
                                   relevant_dependencies, prepared=None):
        adj_input = adj_inputs[0]
        hessian_input = hessian_inputs[0]
        other_idx = 0 if idx == 1 else 1
        mixed = 0.0
        for other_idx, bv in relevant_dependencies:
            if other_idx != idx and bv.tlm_value is not None:
                mixed = float.__mul__(adj_input, bv.tlm_value)
        return float.__add__(mixed, float.__mul__(hessian_input, inputs[other_idx]))


class DivBlock(FloatOperatorBlock):

    operator = staticmethod(float.__truediv__)

    def evaluate_adj_component(self, inputs, adj_inputs, block_variable, idx, prepared=None):
        if idx == 0:
            return float.__mul__(
                adj_inputs[0],
                float.__truediv__(1., inputs[1])
            )
        else:
            return float.__mul__(
                adj_inputs[0],
                float.__neg__(float.__truediv__(
                    inputs[0],
                    float.__pow__(inputs[1], 2)
                ))
            )

    def evaluate_tlm(self):
        output = self.get_outputs()[0]

        if self.terms[0].tlm_value is not None:
            output.add_tlm_output(float.__mul__(
                self.terms[0].tlm_value,
                float.__truediv__(1., self.terms[1].saved_output)
            ))
        if self.terms[1].tlm_value is not None:
            output.add_tlm_output(float.__mul__(
                self.terms[1].tlm_value,
                float.__neg__(float.__truediv__(
                    self.terms[0].saved_output,
                    float.__pow__(self.terms[1].saved_output, 2)
                ))
            ))

    def evaluate_hessian(self):
        output = self.get_outputs()[0]
        hessian_input = output.hessian_value
        adj_input = output.adj_value
        if hessian_input is None:
            return

        numerator = self.terms[0]
        denominator = self.terms[1]

        numerator_value = numerator.saved_output
        denominator_value = denominator.saved_output

        # The function is linear in the numerator
        numerator.add_hessian_output(float.__mul__(
            hessian_input,
            float.__truediv__(1., denominator_value)
        ))

        # Now for the denominator
        denominator.add_hessian_output(float.__mul__(
            hessian_input,
            float.__neg__(float.__truediv__(
                numerator_value,
                float.__pow__(denominator_value, 2.)
            ))
        ))

        if denominator.tlm_value is not None:
            denominator.add_hessian_output(float.__mul__(
                float.__mul__(
                    adj_input,
                    float.__truediv__(
                        float.__mul__(2., numerator_value),
                        float.__pow__(denominator_value, 3)
                    )
                ), denominator.tlm_value))

        # Now for mixed derivative
        mixed = float.__neg__(float.__truediv__(adj_input, float.__pow__(denominator_value, 2)))
        if denominator.tlm_value is not None:
            numerator.add_hessian_output(float.__mul__(denominator.tlm_value, mixed))
        if numerator.tlm_value is not None:
            denominator.add_hessian_output(float.__mul__(numerator.tlm_value, mixed))


class NegBlock(FloatOperatorBlock):

    operator = staticmethod(float.__neg__)

    def evaluate_adj_component(self, inputs, adj_inputs, block_variable, idx, prepared=None):
        return float.__neg__(adj_inputs[0])

<<<<<<< HEAD
        self.get_outputs()[0].add_tlm_output(float.__neg__(tlm_input))

    def evaluate_hessian(self):
        hessian_input = self.get_outputs()[0].hessian_value
        if hessian_input is None:
            return

        self.terms[0].add_hessian_output(float.__neg__(hessian_input))
=======
    def evaluate_tlm_component(self, inputs, tlm_inputs, block_variable, idx, prepared=None):
        return float.__neg__(tlm_inputs[0])
>>>>>>> be7eb648
<|MERGE_RESOLUTION|>--- conflicted
+++ resolved
@@ -155,7 +155,14 @@
         exponent_value = inputs[1]
         adj_input = adj_inputs[0]
 
-<<<<<<< HEAD
+        if idx == 0:
+            return float.__mul__(float.__mul__(adj_input, exponent_value),
+                                 float.__pow__(base_value, exponent_value - 1))
+        else:
+            from numpy import log
+            return float.__mul__(float.__mul__(adj_input, log(base_value)),
+                                 float.__pow__(base_value, exponent_value))
+
     def evaluate_tlm(self):
         output = self.get_outputs()[0]
 
@@ -220,15 +227,6 @@
         if base.tlm_value is not None:
             exponent.add_hessian_output(float.__mul__(base.tlm_value, mixed))
 
-=======
-        if idx == 0:
-            return float.__mul__(float.__mul__(adj_input, exponent_value),
-                                 float.__pow__(base_value, exponent_value - 1))
-        else:
-            from numpy import log
-            return float.__mul__(float.__mul__(adj_input, log(base_value)),
-                                 float.__pow__(base_value, exponent_value))
->>>>>>> be7eb648
 
 class AddBlock(FloatOperatorBlock):
 
@@ -400,16 +398,12 @@
     def evaluate_adj_component(self, inputs, adj_inputs, block_variable, idx, prepared=None):
         return float.__neg__(adj_inputs[0])
 
-<<<<<<< HEAD
-        self.get_outputs()[0].add_tlm_output(float.__neg__(tlm_input))
+    def evaluate_tlm_component(self, inputs, tlm_inputs, block_variable, idx, prepared=None):
+        return float.__neg__(tlm_inputs[0])
 
     def evaluate_hessian(self):
         hessian_input = self.get_outputs()[0].hessian_value
         if hessian_input is None:
             return
 
-        self.terms[0].add_hessian_output(float.__neg__(hessian_input))
-=======
-    def evaluate_tlm_component(self, inputs, tlm_inputs, block_variable, idx, prepared=None):
-        return float.__neg__(tlm_inputs[0])
->>>>>>> be7eb648
+        self.terms[0].add_hessian_output(float.__neg__(hessian_input))